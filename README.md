# Prototype.app

Streamlit-based stock monitoring dashboard for tracking live market data, charts, order books, alerts, and news from a single page.

## Prerequisites
- Python 3.11+
- Recommended: virtual environment (``python -m venv .venv``)

## Installation
1. Create and activate a virtual environment:
   ```bash
   python -m venv .venv
   source .venv/bin/activate  # On Windows use `.venv\\Scripts\\activate`
   ```
2. Install the required dependencies:
   ```bash
   pip install -r requirements.txt
   ```
   The same dependency list is also defined in `Mason/pyproject.toml`, so `pip install .` works if you prefer editable installs.

## Running the app
Launch the Streamlit dashboard from the repository root:
```bash
streamlit run Mason/app.py
```

<<<<<<< HEAD
If you prefer (for example, inside Codespaces where the `Run` button executes a Python file), you can invoke the script directly thanks to the embedded bootstrapper:
```bash
python Mason/app.py
```
Both commands require the dependencies from `requirements.txt` to be installed first.
=======
> **Note:** Running `python Mason/app.py` directly will fail because Streamlit applications need to be executed through the `streamlit run` CLI so the framework can manage the web server.
>>>>>>> 1204109b

## Optional configuration
Set the following environment variables before launching the app if you want email/SMS notifications to work:
- `TWILIO_ACCOUNT_SID`, `TWILIO_AUTH_TOKEN`, `TWILIO_PHONE_NUMBER`
- `SENDGRID_API_KEY`

## Quick validation
To confirm the source files compile:
```bash
python -m py_compile Mason/app.py
```<|MERGE_RESOLUTION|>--- conflicted
+++ resolved
@@ -24,15 +24,12 @@
 streamlit run Mason/app.py
 ```
 
-<<<<<<< HEAD
 If you prefer (for example, inside Codespaces where the `Run` button executes a Python file), you can invoke the script directly thanks to the embedded bootstrapper:
 ```bash
 python Mason/app.py
 ```
 Both commands require the dependencies from `requirements.txt` to be installed first.
-=======
 > **Note:** Running `python Mason/app.py` directly will fail because Streamlit applications need to be executed through the `streamlit run` CLI so the framework can manage the web server.
->>>>>>> 1204109b
 
 ## Optional configuration
 Set the following environment variables before launching the app if you want email/SMS notifications to work:
